dev:
	docker compose -f ./docker/docker-compose.dev.yml up --remove-orphans || make dev-down

dev-down:
	docker compose -f ./docker/docker-compose.dev.yml down --remove-orphans

dev-update:
	docker compose -f ./docker/docker-compose.dev.yml up --build -V --remove-orphans

dev-scale:
	docker compose -f ./docker/docker-compose.dev.yml up --build -V  --scale immich-server=3 --remove-orphans

.PHONY: e2e
e2e:
	docker compose -f ./e2e/docker-compose.yml up --build -V --remove-orphans

prod:
	docker compose -f ./docker/docker-compose.prod.yml up --build -V --remove-orphans

prod-down:
	docker compose -f ./docker/docker-compose.prod.yml down --remove-orphans

prod-scale:
	docker compose -f ./docker/docker-compose.prod.yml up --build -V --scale immich-server=3 --scale immich-microservices=3 --remove-orphans

.PHONY: open-api
open-api:
	cd ./open-api && bash ./bin/generate-open-api.sh

open-api-dart:
	cd ./open-api && bash ./bin/generate-open-api.sh dart

open-api-typescript:
	cd ./open-api && bash ./bin/generate-open-api.sh typescript

sql:
	pnpm --filter immich run sync:sql

attach-server:
	docker exec -it docker_immich-server_1 sh

renovate:
	LOG_LEVEL=debug npx renovate --platform=local --repository-cache=reset

MODULES = e2e server web cli sdk docs .github

# package names mapping function
# cli = @immich/cli
# docs = documentation
# e2e = immich-e2e
# open-api/typescript-sdk = @immich/sdk
# server = immich
# web = immich-web
map-package = $(subst sdk,@immich/sdk,$(subst cli,@immich/cli,$(subst docs,documentation,$(subst e2e,immich-e2e,$(subst server,immich,$(subst web,immich-web,$1))))))

audit-%:
	pnpm --filter $(call map-package,$*) audit fix
install-%:
<<<<<<< HEAD
	pnpm --filter $(call map-package,$*) install
=======
	npm --prefix $(subst sdk,open-api/typescript-sdk,$*) i
ci-%:
	npm --prefix $(subst sdk,open-api/typescript-sdk,$*) ci
>>>>>>> 09cbc5d3
build-cli: build-sdk
build-web: build-sdk
build-%: install-%
	pnpm --filter $(call map-package,$*) run build
format-%:
	pnpm --filter $(call map-package,$*) run format:fix
lint-%:
	pnpm --filter $(call map-package,$*) run lint:fix
lint-web:
	pnpm --filter $(call map-package,$*) run lint:p
check-%:
	pnpm --filter $(call map-package,$*) run check
check-web:
	pnpm --filter immich-web run check:typescript
	pnpm --filter immich-web run check:svelte
test-%:
	pnpm --filter $(call map-package,$*) run test
test-e2e:
	docker compose -f ./e2e/docker-compose.yml build
	pnpm --filter immich-e2e run test
	pnpm --filter immich-e2e run test:web
test-medium:
	docker run \
    --rm \
    -v ./server/src:/usr/src/app/src \
    -v ./server/test:/usr/src/app/test \
    -v ./server/vitest.config.medium.mjs:/usr/src/app/vitest.config.medium.mjs \
    -v ./server/tsconfig.json:/usr/src/app/tsconfig.json \
    -e NODE_ENV=development \
    immich-server:latest \
    -c "pnpm test:medium -- --run"
test-medium-dev:
<<<<<<< HEAD
	docker exec -it immich_server /bin/sh -c "pnpm run test:medium"

install-all: 
	pnpm -r --filter '!documentation' install
	
build-all: $(foreach M,$(filter-out e2e docs .github,$(MODULES)),build-$M) ;

check-all: 
	pnpm -r --filter '!documentation' run "/^(check|check\:svelte|check\:typescript)$/" 
lint-all: 
	pnpm -r --filter '!documentation' run lint:fix
format-all:
	pnpm -r --filter '!documentation' run format:fix
audit-all:  
	pnpm -r --filter '!documentation' audit fix
hygiene-all: audit-all 
	pnpm -r --filter '!documentation' run "/(format:fix|check|check:svelte|check:typescript|sql)/" 

test-all: 
	pnpm -r --filter '!documentation' run "/^test/"

prune:
	pnpm store prune
=======
	docker exec -it immich_server /bin/sh -c "npm run test:medium"

build-all: $(foreach M,$(filter-out e2e .github,$(MODULES)),build-$M) ;
install-all: $(foreach M,$(MODULES),install-$M) ;  
ci-all: $(foreach M,$(filter-out .github,$(MODULES)),ci-$M) ;
check-all: $(foreach M,$(filter-out sdk cli docs .github,$(MODULES)),check-$M) ;
lint-all: $(foreach M,$(filter-out sdk docs .github,$(MODULES)),lint-$M) ;
format-all: $(foreach M,$(filter-out sdk,$(MODULES)),format-$M) ;
audit-all:  $(foreach M,$(MODULES),audit-$M) ;
hygiene-all: lint-all format-all check-all sql audit-all;
test-all: $(foreach M,$(filter-out sdk docs .github,$(MODULES)),test-$M) ;
>>>>>>> 09cbc5d3

clean:
	find . -name "node_modules" -type d -prune -exec rm -rf {} +
	find . -name "dist" -type d -prune -exec rm -rf '{}' +
	find . -name "build" -type d -prune -exec rm -rf '{}' +
	find . -name "svelte-kit" -type d -prune -exec rm -rf '{}' +
	command -v docker >/dev/null 2>&1 && docker compose -f ./docker/docker-compose.dev.yml rm -v -f || true
	command -v docker >/dev/null 2>&1 && docker compose -f ./e2e/docker-compose.yml rm -v -f || true<|MERGE_RESOLUTION|>--- conflicted
+++ resolved
@@ -56,13 +56,9 @@
 audit-%:
 	pnpm --filter $(call map-package,$*) audit fix
 install-%:
-<<<<<<< HEAD
 	pnpm --filter $(call map-package,$*) install
-=======
-	npm --prefix $(subst sdk,open-api/typescript-sdk,$*) i
 ci-%:
-	npm --prefix $(subst sdk,open-api/typescript-sdk,$*) ci
->>>>>>> 09cbc5d3
+	pnpm --filter $(call map-package,$*) install --frozen-lockfile
 build-cli: build-sdk
 build-web: build-sdk
 build-%: install-%
@@ -95,12 +91,14 @@
     immich-server:latest \
     -c "pnpm test:medium -- --run"
 test-medium-dev:
-<<<<<<< HEAD
 	docker exec -it immich_server /bin/sh -c "pnpm run test:medium"
 
 install-all: 
 	pnpm -r --filter '!documentation' install
 	
+ci-all: 
+	pnpm -r --filter '!documentation' install --frozen-lockfile
+
 build-all: $(foreach M,$(filter-out e2e docs .github,$(MODULES)),build-$M) ;
 
 check-all: 
@@ -119,19 +117,6 @@
 
 prune:
 	pnpm store prune
-=======
-	docker exec -it immich_server /bin/sh -c "npm run test:medium"
-
-build-all: $(foreach M,$(filter-out e2e .github,$(MODULES)),build-$M) ;
-install-all: $(foreach M,$(MODULES),install-$M) ;  
-ci-all: $(foreach M,$(filter-out .github,$(MODULES)),ci-$M) ;
-check-all: $(foreach M,$(filter-out sdk cli docs .github,$(MODULES)),check-$M) ;
-lint-all: $(foreach M,$(filter-out sdk docs .github,$(MODULES)),lint-$M) ;
-format-all: $(foreach M,$(filter-out sdk,$(MODULES)),format-$M) ;
-audit-all:  $(foreach M,$(MODULES),audit-$M) ;
-hygiene-all: lint-all format-all check-all sql audit-all;
-test-all: $(foreach M,$(filter-out sdk docs .github,$(MODULES)),test-$M) ;
->>>>>>> 09cbc5d3
 
 clean:
 	find . -name "node_modules" -type d -prune -exec rm -rf {} +
