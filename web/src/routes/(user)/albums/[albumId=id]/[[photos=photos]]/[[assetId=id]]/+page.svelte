--- conflicted
+++ resolved
@@ -35,11 +35,6 @@
   } from '$lib/components/shared-components/notification/notification';
   import UserAvatar from '$lib/components/shared-components/user-avatar.svelte';
   import { AlbumPageViewMode, AppRoute } from '$lib/constants';
-<<<<<<< HEAD
-  import { numberOfComments, setNumberOfComments, updateNumberOfComments } from '$lib/stores/activity.store';
-=======
-  import { activityManager } from '$lib/managers/activity-manager.svelte';
->>>>>>> da7a81b7
   import { AssetInteraction } from '$lib/stores/asset-interaction.svelte';
   import { assetViewingStore } from '$lib/stores/asset-viewing.store';
   import { AssetStore } from '$lib/stores/assets-store.svelte';
