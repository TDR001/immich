--- conflicted
+++ resolved
@@ -23,6 +23,7 @@
   import { handlePromiseError } from '$lib/utils';
   import { deleteAssets, updateStackedAssetInTimeline, updateUnstackedAssetInTimeline } from '$lib/utils/actions';
   import { archiveAssets, cancelMultiselect, selectAllAssets, stackAssets } from '$lib/utils/asset-utils';
+  import { focusNext } from '$lib/utils/focus-util';
   import { navigate } from '$lib/utils/navigation';
   import { type ScrubberListener } from '$lib/utils/timeline-util';
   import { getAssetInfo, type AlbumResponseDto, type PersonResponseDto } from '@immich/sdk';
@@ -33,16 +34,6 @@
   import ShowShortcuts from '../shared-components/show-shortcuts.svelte';
   import AssetDateGroup from './asset-date-group.svelte';
   import DeleteAssetDialog from './delete-asset-dialog.svelte';
-<<<<<<< HEAD
-=======
-  import { resizeObserver, type OnResizeCallback } from '$lib/actions/resize-observer';
-  import Skeleton from '$lib/components/photos-page/skeleton.svelte';
-  import { page } from '$app/stores';
-  import type { UpdatePayload } from 'vite';
-  import type { AssetInteraction } from '$lib/stores/asset-interaction.svelte';
-  import { mobileDevice } from '$lib/stores/mobile-device.svelte';
-  import { focusNext } from '$lib/utils/focus-util';
->>>>>>> da7a81b7
 
   interface Props {
     isSelectionMode?: boolean;
