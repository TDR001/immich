--- conflicted
+++ resolved
@@ -17,27 +17,17 @@
       # TODO: Test if the fromJSON can be pulled up to here
       should_run: ${{ steps.check.outputs.should_run }}
     steps:
-<<<<<<< HEAD
       - name: Sparse checkout for pre-job action
-        uses: actions/checkout@11bd71901bbe5b1630ceea73d27597364c9af683 # v4.2.2
-=======
-      - name: Checkout code
-        uses: actions/checkout@08eba0b27e820071cde6df949e0beb9ba4906955 # v4.3.0
->>>>>>> 18084a49
+        uses: actions/checkout@08eba0b27e820071cde6df949e0beb9ba4906955 # v4.3.0
         with:
           sparse-checkout: |
             .github/actions/pre-job
           sparse-checkout-cone-mode: false
           persist-credentials: false
-<<<<<<< HEAD
 
       - name: Check what should run
         id: check
         uses: ./.github/actions/pre-job
-=======
-      - id: found_paths
-        uses: dorny/paths-filter@de90cc6fb38fc0963ad72b210f1f284cd68cea36 # v3.0.2
->>>>>>> 18084a49
         with:
           filters: |
             i18n:
@@ -59,16 +49,10 @@
               - 'machine-learning/**'
             .github:
               - '.github/**'
-<<<<<<< HEAD
           force-filters: |
             - '.github/workflows/test.yml'
           force-events: 'workflow_dispatch'
 
-=======
-      - name: Check if we should force jobs to run
-        id: should_force
-        run: echo "should_force=${{ steps.found_paths.outputs.workflow == 'true' || github.event_name == 'workflow_dispatch' }}" >> "$GITHUB_OUTPUT"
->>>>>>> 18084a49
   server-unit-tests:
     name: Test & Lint Server
     needs: pre-job
