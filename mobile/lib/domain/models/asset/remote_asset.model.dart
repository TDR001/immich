part of 'base_asset.model.dart';

enum AssetVisibility {
  timeline,
  hidden,
  archive,
  locked,
}

// Model for an asset stored in the server
class RemoteAsset extends BaseAsset {
  final String id;
  final String? localId;
  final String? thumbHash;
  final AssetVisibility visibility;
  final DateTime? localDateTime;
  final String ownerId;
  final String? stackId;

  const RemoteAsset({
    required this.id,
    this.localId,
    required super.name,
    required this.ownerId,
    required super.checksum,
    required super.type,
    required super.createdAt,
    required super.updatedAt,
    super.width,
    super.height,
    super.durationInSeconds,
    super.isFavorite = false,
    this.thumbHash,
    this.visibility = AssetVisibility.timeline,
    this.localDateTime,
    super.livePhotoVideoId,
    this.stackId,
  });

  @override
  AssetState get storage =>
      localId == null ? AssetState.remote : AssetState.merged;

  @override
  String get heroTag => '${localId ?? checksum}_$id';

  @override
  String toString() {
    return '''Asset {
    id: $id,
    name: $name,
    ownerId: $ownerId,
    type: $type,
    createdAt: $createdAt,
    updatedAt: $updatedAt,
    width: ${width ?? "<NA>"},
    height: ${height ?? "<NA>"},
    durationInSeconds: ${durationInSeconds ?? "<NA>"},
    localId: ${localId ?? "<NA>"},
    isFavorite: $isFavorite,
    thumbHash: ${thumbHash ?? "<NA>"},
    visibility: $visibility,
    localDateTime: ${localDateTime ?? "<NA>"},
    stackId: ${stackId ?? "<NA>"},
    checksum: $checksum,
    livePhotoVideoId: ${livePhotoVideoId ?? "<NA>"},
 }''';
  }

  // Not checking for localId here
  @override
  bool operator ==(Object other) {
    if (other is! RemoteAsset) return false;
    if (identical(this, other)) return true;
    return super == other &&
        id == other.id &&
        ownerId == other.ownerId &&
        thumbHash == other.thumbHash &&
        visibility == other.visibility &&
<<<<<<< HEAD
        localDateTime == other.localDateTime &&
        stackId == other.stackId &&
        stackCount == other.stackCount;
=======
        stackId == other.stackId;
>>>>>>> 0e1c8c2b
  }

  @override
  int get hashCode =>
      super.hashCode ^
      id.hashCode ^
      ownerId.hashCode ^
      localId.hashCode ^
      thumbHash.hashCode ^
      visibility.hashCode ^
<<<<<<< HEAD
      localDateTime.hashCode ^
      stackId.hashCode ^
      stackCount.hashCode;
=======
      stackId.hashCode;
>>>>>>> 0e1c8c2b

  RemoteAsset copyWith({
    String? id,
    String? localId,
    String? name,
    String? ownerId,
    String? checksum,
    AssetType? type,
    DateTime? createdAt,
    DateTime? updatedAt,
    int? width,
    int? height,
    int? durationInSeconds,
    bool? isFavorite,
    String? thumbHash,
    AssetVisibility? visibility,
    DateTime? localDateTime,
    String? livePhotoVideoId,
    String? stackId,
  }) {
    return RemoteAsset(
      id: id ?? this.id,
      localId: localId ?? this.localId,
      name: name ?? this.name,
      ownerId: ownerId ?? this.ownerId,
      checksum: checksum ?? this.checksum,
      type: type ?? this.type,
      createdAt: createdAt ?? this.createdAt,
      updatedAt: updatedAt ?? this.updatedAt,
      width: width ?? this.width,
      height: height ?? this.height,
      durationInSeconds: durationInSeconds ?? this.durationInSeconds,
      isFavorite: isFavorite ?? this.isFavorite,
      thumbHash: thumbHash ?? this.thumbHash,
      visibility: visibility ?? this.visibility,
      localDateTime: localDateTime ?? this.localDateTime,
      livePhotoVideoId: livePhotoVideoId ?? this.livePhotoVideoId,
      stackId: stackId ?? this.stackId,
    );
  }
}<|MERGE_RESOLUTION|>--- conflicted
+++ resolved
@@ -77,13 +77,8 @@
         ownerId == other.ownerId &&
         thumbHash == other.thumbHash &&
         visibility == other.visibility &&
-<<<<<<< HEAD
         localDateTime == other.localDateTime &&
-        stackId == other.stackId &&
-        stackCount == other.stackCount;
-=======
         stackId == other.stackId;
->>>>>>> 0e1c8c2b
   }
 
   @override
@@ -94,13 +89,8 @@
       localId.hashCode ^
       thumbHash.hashCode ^
       visibility.hashCode ^
-<<<<<<< HEAD
       localDateTime.hashCode ^
-      stackId.hashCode ^
-      stackCount.hashCode;
-=======
       stackId.hashCode;
->>>>>>> 0e1c8c2b
 
   RemoteAsset copyWith({
     String? id,
