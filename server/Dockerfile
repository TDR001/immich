--- conflicted
+++ resolved
@@ -46,14 +46,10 @@
 
 FROM dev AS dev-container-server
 
-<<<<<<< HEAD
 USER root
 # Remove app dir from dev container
 RUN rm -rf /usr/src/app
 
-=======
-RUN rm -rf /usr/src/app
->>>>>>> 09cbc5d3
 RUN apt-get update && \
     apt-get install sudo inetutils-ping openjdk-11-jre-headless \
     vim nano -y --no-install-recommends --fix-missing
@@ -61,7 +57,6 @@
 RUN usermod -aG sudo node && \
     echo "node ALL=(ALL) NOPASSWD: ALL" >> /etc/sudoers
 
-<<<<<<< HEAD
 USER node
 
 RUN sudo mkdir -p /workspaces/immich && \
@@ -100,19 +95,6 @@
 RUN pnpm store prune && pnpm fetch 
 WORKDIR /workspaces/immich
 RUN rm -rf /tmp/build
-=======
-RUN usermod -aG sudo node
-RUN echo "node ALL=(ALL) NOPASSWD: ALL" >> /etc/sudoers
-RUN mkdir -p /workspaces/immich
-RUN chown node -R /workspaces
-COPY --chown=node:node --chmod=777 ../.devcontainer/server/*.sh /immich-devcontainer/
-
-USER node
-COPY --chown=node:node .. /tmp/create-dep-cache/
-WORKDIR /tmp/create-dep-cache
-RUN make ci-all && rm -rf /tmp/create-dep-cache 
->>>>>>> 09cbc5d3
-
 
 FROM dev-container-server AS dev-container-mobile
 USER root
