--- conflicted
+++ resolved
@@ -39,14 +39,9 @@
     return this.db
       .selectFrom('asset')
       .where('asset.id', '=', asUuid(id))
-<<<<<<< HEAD
-      .select((eb) => [
-        'id',
-        'originalPath',
-=======
-      .select(['id', 'sidecarPath', 'originalPath'])
+      .select(['id', 'originalPath'])
+      .select((eb) => withFiles(eb, AssetFileType.Sidecar))
       .select((eb) =>
->>>>>>> f3b0e8a5
         jsonArrayFrom(
           eb
             .selectFrom('tag')
@@ -54,10 +49,6 @@
             .innerJoin('tag_asset', 'tag.id', 'tag_asset.tagsId')
             .whereRef('asset.id', '=', 'tag_asset.assetsId'),
         ).as('tags'),
-<<<<<<< HEAD
-      ])
-      .select((eb) => withFiles(eb, AssetFileType.Sidecar))
-=======
       )
       .limit(1)
       .executeTakeFirst();
@@ -68,8 +59,8 @@
     return this.db
       .selectFrom('asset')
       .where('asset.id', '=', asUuid(id))
-      .select(['id', 'sidecarPath', 'originalPath'])
->>>>>>> f3b0e8a5
+      .select(['id', 'originalPath'])
+      .select(withFiles)
       .limit(1)
       .executeTakeFirst();
   }
